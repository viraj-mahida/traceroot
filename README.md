--- conflicted
+++ resolved
@@ -154,9 +154,6 @@
 
 For more details or the SDK usage and examples, please checkout this [Quickstart](https://docs.traceroot.ai/quickstart).
 
-<<<<<<< HEAD
-<<<<<<< Updated upstream
-=======
 ## AI Agent Framework
 
 
@@ -180,13 +177,6 @@
 
 Please checkout the [README.md in the `rest/agent` directory](rest/agent/README.md) for more details.
 
->>>>>>> Stashed changes
-=======
-## AI Agent Framework
-
-Please checkout the [README.md in the `rest/agent` directory](rest/agent/README.md) for more details.
-
->>>>>>> 4b2fca06
 ## Citation
 
 If you find TraceRoot useful in your research, please consider citing:
