import asyncio
import os
from datetime import datetime, timezone

from openai import AsyncOpenAI

try:
    from rest.client.ee.mongodb_client import TraceRootMongoDBClient
except ImportError:
    from rest.client.mongodb_client import TraceRootMongoDBClient

import json
from copy import deepcopy
from typing import Any, Tuple

from groq import AsyncGroq

from rest.agent.chunk.sequential import sequential_chunk
from rest.agent.context.tree import SpanNode
from rest.agent.filter.feature import (
    SpanFeature,
    log_feature_selector,
    span_feature_selector,
)
from rest.agent.filter.structure import (
    LogNodeSelectorOutput,
    filter_log_node,
    log_node_selector,
)
from rest.agent.github_tools import create_issue, create_pr_with_file_changes
<<<<<<< HEAD
from rest.agent.typing import ISSUE_TYPE, LogFeature
=======
from rest.agent.prompts import AGENT_SYSTEM_PROMPT
from rest.agent.typing import LogFeature
>>>>>>> 4093516e
from rest.agent.utils.openai_tools import get_openai_tool_schema
from rest.client.github_client import GitHubClient
from rest.config import ChatbotResponse
from rest.constants import MAX_PREV_RECORD
from rest.typing import ActionStatus, ActionType, ChatModel, MessageType, Provider
from rest.utils.token_tracking import track_tokens_for_user


class Agent:

    def __init__(self):
        api_key = os.getenv("OPENAI_API_KEY")

        if api_key is None:
            # This means that is using the local mode
            # and user needs to provide the token within
            # the integrate section at first
            api_key = "fake_openai_api_key"
        self.chat_client = AsyncOpenAI(api_key=api_key)
        self.system_prompt = AGENT_SYSTEM_PROMPT

    async def chat(
        self,
        trace_id: str,
        chat_id: str,
        user_message: str,
        model: ChatModel,
        db_client: TraceRootMongoDBClient,
        timestamp: datetime,
        tree: SpanNode,
        user_sub: str,
        chat_history: list[dict] | None = None,
        openai_token: str | None = None,
        github_token: str | None = None,
        github_file_tasks: set[tuple[str,
                                     str,
                                     str,
                                     str]] | None = None,
        is_github_issue: bool = False,
        is_github_pr: bool = False,
        provider: Provider | None = None,
        groq_token: str | None = None,
    ) -> ChatbotResponse:
        """
        Args:
            chat_id (str): The ID of the chat.
            user_message (str): The message from the user.
            model (ChatModel): The model to use.
            db_client (TraceRootMongoDBClient):
                The database client.
            timestamp (datetime): The timestamp of the user message.
            tree (dict[str, Any] | None): The tree of the trace.
            chat_history (list[dict] | None): The history of the
                chat where there are keys including chat_id, timestamp, role
                and content.
            openai_token (str | None): The OpenAI token to use.
            github_token (str | None): The GitHub token to use.
            github_file_tasks (set[tuple[str, str, str, str]] | None):
                The tasks to be done on GitHub.
            is_github_issue (bool): Whether the user wants to create an issue.
            is_github_pr (bool): Whether the user wants to create a PR.
            provider (Provider): The provider to use.
            groq_token (str | None): The Groq API key to use.
        """
        if not (is_github_issue or is_github_pr):
            raise ValueError("Either is_github_issue or is_github_pr must be True.")

        if model == ChatModel.AUTO:
            model = ChatModel.GPT_4O

        # shall we rename this github_file_tasks it is very confusing
        if github_file_tasks is not None:
            github_str = "\n".join(
                [
                    f"({task[0]}, {task[1]}, {task[2]}, {task[3]})"
                    for task in github_file_tasks
                ]
            )
            github_message = (
                f"Here are the github file tasks: {github_str} "
                "where the first element is the owner, the "
                "second element is the repo name, and the "
                "third element is the file path, and the "
                "fourth element is the base branch."
            )

        # Use local client to avoid race conditions in concurrent calls
        client = AsyncOpenAI(api_key=openai_token) if openai_token else self.chat_client

        # Select only necessary log and span features #########################
        (
            log_features,
            span_features,
            log_node_selector_output,
        ) = await self._selector_handler(user_message,
                                         client,
                                         model)

        # TODO: Make this more robust
        try:
            if (
                LogFeature.LOG_LEVEL in log_node_selector_output.log_features
                and len(log_node_selector_output.log_features) == 1
            ):
                tree = filter_log_node(
                    feature_types=log_node_selector_output.log_features,
                    feature_values=log_node_selector_output.log_feature_values,
                    feature_ops=log_node_selector_output.log_feature_ops,
                    node=tree,
                    is_github_pr=is_github_pr,
                )
        except Exception as e:
            print(e)

        if is_github_pr:
            if LogFeature.LOG_SOURCE_CODE_LINE not in log_features:
                log_features.append(LogFeature.LOG_SOURCE_CODE_LINE)
            if LogFeature.LOG_SOURCE_CODE_LINES_ABOVE not in log_features:
                log_features.append(LogFeature.LOG_SOURCE_CODE_LINES_ABOVE)
            if LogFeature.LOG_SOURCE_CODE_LINES_BELOW not in log_features:
                log_features.append(LogFeature.LOG_SOURCE_CODE_LINES_BELOW)

        tree = tree.to_dict(
            log_features=log_features,
            span_features=span_features,
        )

        context = f"{json.dumps(tree, indent=4)}"

        context_chunks = self.get_context_messages(context)
        context_messages = [
            deepcopy(context_chunks[i]) for i in range(len(context_chunks))
        ]
        for i, msg in enumerate(context_chunks):
            if is_github_issue:
                updated_message = self._context_chunk_msg_handler(
                    msg,
                    ISSUE_TYPE.GITHUB_ISSUE
                )
            elif is_github_pr:
                updated_message = self._context_chunk_msg_handler(
                    msg,
                    ISSUE_TYPE.GITHUB_PR
                )
            else:
                updated_message = msg
            context_messages[i] = (
                f"{updated_message}\n\nHere are my questions: "
                f"{user_message}\n\n{github_message}"
            )
        messages = [{"role": "system", "content": self.system_prompt}]
        # Remove github messages from chat history
        chat_history = [chat for chat in chat_history if chat["role"] != "github"]
        if chat_history is not None:
            # Only append the last 10 chat history records
            for record in chat_history[-MAX_PREV_RECORD:]:
                # We only need to include the user message
                # (without the context information) in the
                # chat history
                if "user_message" in record:
                    content = record["user_message"]
                else:
                    content = record["content"]
                messages.append({
                    "role": record["role"],
                    "content": content,
                })
        all_messages: list[list[dict[str,
                                     str]]
                           ] = [deepcopy(messages) for _ in range(len(context_messages))]
        for i in range(len(context_messages)):
            all_messages[i].append({"role": "user", "content": context_messages[i]})
            await db_client.insert_chat_record(
                message={
                    "chat_id": chat_id,
                    "timestamp": timestamp,
                    "role": "user",
                    "content": context_messages[i],
                    "trace_id": trace_id,
                    "user_message": user_message,
                    "context": context_chunks[i],
                    "chunk_id": i,
                    "action_type": ActionType.AGENT_CHAT.value,
                    "status": ActionStatus.PENDING.value,
                }
            )

        # TODO: support multiple chunks
        responses = await asyncio.gather(
            *[
                self.chat_with_context_chunks(
                    messages,
                    model,
                    client,
                    provider,
                    user_sub,
                    groq_token
                ) for messages in all_messages
            ]
        )
        response = responses[0]
        github_client = GitHubClient()
        maybe_return_directly: bool = False
        if is_github_issue:
<<<<<<< HEAD
            content, action_type = self._issue_handler(
                response, github_token, github_client
=======
            issue_number = await github_client.create_issue(
                title=response["title"],
                body=response["body"],
                owner=response["owner"],
                repo_name=response["repo_name"],
                github_token=github_token,
>>>>>>> 4093516e
            )
        elif is_github_pr:
            if "file_path_to_change" in response:
<<<<<<< HEAD
                _, content, action_type = self._pr_handler(
                    response, github_token, github_client
=======
                pr_number = await github_client.create_pr_with_file_changes(
                    title=response["title"],
                    body=response["body"],
                    owner=response["owner"],
                    repo_name=response["repo_name"],
                    base_branch=response["base_branch"],
                    head_branch=response["head_branch"],
                    file_path_to_change=response["file_path_to_change"],
                    file_content_to_change=response["file_content_to_change"],
                    commit_message=response["commit_message"],
                    github_token=github_token,
                )
                url = (
                    f"https://github.com/{response['owner']}/"
                    f"{response['repo_name']}/"
                    f"pull/{pr_number}"
>>>>>>> 4093516e
                )
            else:
                maybe_return_directly = True

        if not maybe_return_directly:
            await db_client.insert_chat_record(
                message={
                    "chat_id": chat_id,
                    "timestamp": datetime.now().astimezone(timezone.utc),
                    "role": "github",
                    "content": content,
                    "reference": [],
                    "trace_id": trace_id,
                    "chunk_id": 0,
                    "action_type": action_type,
                    "status": ActionStatus.SUCCESS.value,
                }
            )

        response_time = datetime.now().astimezone(timezone.utc)
        if not maybe_return_directly:
            summary_response = await client.chat.completions.create(
                model=model,
                messages=[
                    {
                        "role":
                        "system",
                        "content": (
                            "You are a helpful assistant "
                            "that can summarize the "
                            "created issue or the "
                            "created PR."
                        ),
                    },
                    {
                        "role": "user",
                        "content":
                        (f"Here is the created issueor the created PR:{response}"),
                    },
                ],
            )

            # Track token usage for this OpenAI call
            await track_tokens_for_user(
                user_sub=user_sub,
                openai_response=summary_response,
                model=str(model)
            )

            summary_content = summary_response.choices[0].message.content
        else:
            summary_content = response["content"]

        await db_client.insert_chat_record(
            message={
                "chat_id": chat_id,
                "timestamp": response_time,
                "role": "assistant",
                "content": summary_content,
                "reference": [],
                "trace_id": trace_id,
                "chunk_id": 0,
                "action_type": ActionType.AGENT_CHAT.value,
                "status": ActionStatus.SUCCESS.value,
            }
        )

        return ChatbotResponse(
            time=response_time,
            message=summary_content,
            reference=[],
            message_type=MessageType.ASSISTANT,
            chat_id=chat_id,
        )

    async def chat_with_context_chunks(
        self,
        messages: list[dict[str,
                            str]],
        model: ChatModel,
        chat_client: AsyncOpenAI,
        provider: Provider,
        user_sub: str,
        groq_token: str | None = None,
    ) -> dict[str,
              Any]:
        r"""Chat with context chunks."""
        if provider == Provider.GROQ:
            return await self._chat_with_context_chunks_gorq(
                messages,
                user_sub,
                groq_token
            )
        else:
            return await self._chat_with_context_openai(
                messages,
                model,
                user_sub,
                chat_client
            )

    def get_context_messages(self, context: str) -> list[str]:
        r"""Get the context message."""
        # TODO: Make this more efficient.
        context_chunks = list(sequential_chunk(context))
        if len(context_chunks) == 1:
            return [
                (
                    f"\n\nHere is the structure of the tree with related "
                    "information:\n\n"
                    f"{context}"
                )
            ]
        messages: list[str] = []
        for i, chunk in enumerate(context_chunks):
            messages.append(
                f"\n\nHere is the structure of the tree "
                f"with related information of the "
                f"{i + 1}th chunk of the tree:\n\n"
                f"{chunk}"
            )
        return messages

    async def _selector_handler(
        self,
        user_message,
        client,
        model
    ) -> tuple[list[LogFeature],
               list[SpanFeature],
               LogNodeSelectorOutput]:
        return await asyncio.gather(
            log_feature_selector(
                user_message=user_message,
                client=client,
                model=model,
            ),
            span_feature_selector(
                user_message=user_message,
                client=client,
                model=model,
            ),
            log_node_selector(
                user_message=user_message,
                client=client,
                model=model,
            ),
        )

    def _context_chunk_msg_handler(self, message: str, issue_type: ISSUE_TYPE):
        if issue_type == ISSUE_TYPE.GITHUB_ISSUE:
            return f"""
                {message}\nFor now please create an GitHub issue.\n
            """

        if issue_type == ISSUE_TYPE.GITHUB_PR:
            return f"""
                {message}\nFor now please create a GitHub PR.\n
            """

    def _pr_handler(
        self,
        response: dict[str,
                       Any],
        github_token: str | None,
        github_client: GitHubClient,
    ) -> Tuple[str,
               str,
               str]:
        pr_number = github_client.create_pr_with_file_changes(
            title=response["title"],
            body=response["body"],
            owner=response["owner"],
            repo_name=response["repo_name"],
            base_branch=response["base_branch"],
            head_branch=response["head_branch"],
            file_path_to_change=response["file_path_to_change"],
            file_content_to_change=response["file_content_to_change"],
            commit_message=response["commit_message"],
            github_token=github_token,
        )
        url = (
            f"https://github.com/{response['owner']}/"
            f"{response['repo_name']}/"
            f"pull/{pr_number}"
        )
        content = f"PR created: {url}"
        action_type = ActionType.GITHUB_CREATE_PR.value

        return url, content, action_type

    def _issue_handler(
        self,
        response: dict[str,
                       Any],
        github_token: str | None,
        github_client: GitHubClient,
    ) -> Tuple[str,
               str]:
        issue_number = github_client.create_issue(
            title=response["title"],
            body=response["body"],
            owner=response["owner"],
            repo_name=response["repo_name"],
            github_token=github_token,
        )
        url = (
            f"https://github.com/{response['owner']}/"
            f"{response['repo_name']}/"
            f"issues/{issue_number}"
        )
        content = f"Issue created: {url}"
        action_type = ActionType.GITHUB_CREATE_ISSUE.value
        return content, action_type

    async def _chat_with_context_chunks_gorq(
        self,
        messages: list[dict[str,
                            str]],
        user_sub: str,
        groq_token: str | None = None,
    ):
        model = ChatModel.GPT_OSS_120B
        client = AsyncGroq(api_key=groq_token)
        response = await client.chat.completions.create(
            model=model,
            messages=messages,
            tools=[
                get_openai_tool_schema(create_issue),
                get_openai_tool_schema(create_pr_with_file_changes),
            ],
        )
        # Track token usage for Groq call
        await track_tokens_for_user(
            user_sub=user_sub,
            openai_response=response,
            model=str(model)
        )

        tool_calls = response.choices[0].message.tool_calls
        if tool_calls is None or len(tool_calls) == 0:
            return {"content": response.choices[0].message.content}
        else:
            arguments = tool_calls[0].function.arguments
            return json.loads(arguments)

    async def _chat_with_context_openai(
        self,
        messages: list[dict[str,
                            str]],
        model: ChatModel,
        user_sub: str,
        chat_client: AsyncOpenAI,
    ):
        allowed_model = {ChatModel.GPT_5, ChatModel.O4_MINI}

        if model not in allowed_model:
            model = ChatModel.O4_MINI

        response = await chat_client.chat.completions.create(
            model=model,
            messages=messages,
            tools=[
                get_openai_tool_schema(create_issue),
                get_openai_tool_schema(create_pr_with_file_changes),
            ],
        )
        # Track token usage for this OpenAI call
        await track_tokens_for_user(
            user_sub=user_sub,
            openai_response=response,
            model=str(model)
        )

        tool_calls = response.choices[0].message.tool_calls
        if tool_calls is None or len(tool_calls) == 0:
            return {"content": response.choices[0].message.content}
        else:
            arguments = tool_calls[0].function.arguments
            return json.loads(arguments)<|MERGE_RESOLUTION|>--- conflicted
+++ resolved
@@ -28,12 +28,8 @@
     log_node_selector,
 )
 from rest.agent.github_tools import create_issue, create_pr_with_file_changes
-<<<<<<< HEAD
-from rest.agent.typing import ISSUE_TYPE, LogFeature
-=======
 from rest.agent.prompts import AGENT_SYSTEM_PROMPT
-from rest.agent.typing import LogFeature
->>>>>>> 4093516e
+from rest.agent.typing import LogFeature, ISSUE_TYPE
 from rest.agent.utils.openai_tools import get_openai_tool_schema
 from rest.client.github_client import GitHubClient
 from rest.config import ChatbotResponse
@@ -238,24 +234,23 @@
         github_client = GitHubClient()
         maybe_return_directly: bool = False
         if is_github_issue:
-<<<<<<< HEAD
+
             content, action_type = self._issue_handler(
                 response, github_token, github_client
-=======
+            )
             issue_number = await github_client.create_issue(
                 title=response["title"],
                 body=response["body"],
                 owner=response["owner"],
                 repo_name=response["repo_name"],
                 github_token=github_token,
->>>>>>> 4093516e
             )
         elif is_github_pr:
             if "file_path_to_change" in response:
-<<<<<<< HEAD
+
                 _, content, action_type = self._pr_handler(
                     response, github_token, github_client
-=======
+                )
                 pr_number = await github_client.create_pr_with_file_changes(
                     title=response["title"],
                     body=response["body"],
@@ -272,7 +267,6 @@
                     f"https://github.com/{response['owner']}/"
                     f"{response['repo_name']}/"
                     f"pull/{pr_number}"
->>>>>>> 4093516e
                 )
             else:
                 maybe_return_directly = True
