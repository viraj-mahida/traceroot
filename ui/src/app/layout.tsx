import type { Metadata } from 'next';
import { Inter } from 'next/font/google';
import './globals.css';
import AppSidebar from '@/components/side-bar/Sidebar';
import { SidebarProvider, SidebarInset } from '@/components/ui/sidebar';
import { Toaster } from 'react-hot-toast';
<<<<<<< HEAD
import { AutumnProvider } from 'autumn-js/react';
=======
import { AutumnProvider } from "autumn-js/react";
import { ThemeProvider } from "@/components/theme-provider";
>>>>>>> cd8d44dc

const inter = Inter({ subsets: ['latin'] });

export const metadata: Metadata = {
  title: 'TraceRoot.AI',
  description: 'Agentic debugging tool',
  icons: {
    icon: '/favicon.ico',
  },
};

function MockAutumnProvider({ children }: { children: React.ReactNode }) {
  return <>{children}</>;
}

const Provider =
  process.env.NEXT_PUBLIC_LOCAL_MODE === 'true'
    ? MockAutumnProvider
    : AutumnProvider;

export default function RootLayout({
  children,
}: {
  children: React.ReactNode;
}) {
  return (
    <html lang="en">
      <body className={`${inter.className} h-screen overflow-hidden`}>
<<<<<<< HEAD
        <Provider>
          <SidebarProvider defaultOpen={false}>
            <AppSidebar />
            <SidebarInset>{children}</SidebarInset>
          </SidebarProvider>
          <Toaster
            position="top-right"
            toastOptions={{
              duration: 4000,
              style: {
                background: '#363636',
                color: '#fff',
              },
              success: {
                duration: 3000,
                iconTheme: {
                  primary: '#4ade80',
                  secondary: '#fff',
=======
        <ThemeProvider
          attribute="class"
          defaultTheme="system"
          enableSystem
          disableTransitionOnChange
        >
          <AutumnProvider>
            <SidebarProvider defaultOpen={false}>
              <AppSidebar />
              <SidebarInset>
                {children}
              </SidebarInset>
            </SidebarProvider>
            <Toaster
              position="top-right"
              toastOptions={{
                duration: 4000,
                style: {
                  background: '#363636',
                  color: '#fff',
>>>>>>> cd8d44dc
                },
                success: {
                  duration: 3000,
                  iconTheme: {
                    primary: '#4ade80',
                    secondary: '#fff',
                  },
                },
                error: {
                  duration: 5000,
                  iconTheme: {
                    primary: '#ef4444',
                    secondary: '#fff',
                  },
                },
<<<<<<< HEAD
              },
            }}
          />
        </Provider>
=======
                loading: {
                  iconTheme: {
                    primary: '#3b82f6',
                    secondary: '#fff',
                  },
                },
              }}
            />
          </AutumnProvider>
        </ThemeProvider>
>>>>>>> cd8d44dc
      </body>
    </html>
  );
}<|MERGE_RESOLUTION|>--- conflicted
+++ resolved
@@ -4,12 +4,8 @@
 import AppSidebar from '@/components/side-bar/Sidebar';
 import { SidebarProvider, SidebarInset } from '@/components/ui/sidebar';
 import { Toaster } from 'react-hot-toast';
-<<<<<<< HEAD
-import { AutumnProvider } from 'autumn-js/react';
-=======
 import { AutumnProvider } from "autumn-js/react";
 import { ThemeProvider } from "@/components/theme-provider";
->>>>>>> cd8d44dc
 
 const inter = Inter({ subsets: ['latin'] });
 
@@ -38,7 +34,12 @@
   return (
     <html lang="en">
       <body className={`${inter.className} h-screen overflow-hidden`}>
-<<<<<<< HEAD
+         <ThemeProvider
+          attribute="class"
+          defaultTheme="system"
+          enableSystem
+          disableTransitionOnChange
+        >
         <Provider>
           <SidebarProvider defaultOpen={false}>
             <AppSidebar />
@@ -57,34 +58,6 @@
                 iconTheme: {
                   primary: '#4ade80',
                   secondary: '#fff',
-=======
-        <ThemeProvider
-          attribute="class"
-          defaultTheme="system"
-          enableSystem
-          disableTransitionOnChange
-        >
-          <AutumnProvider>
-            <SidebarProvider defaultOpen={false}>
-              <AppSidebar />
-              <SidebarInset>
-                {children}
-              </SidebarInset>
-            </SidebarProvider>
-            <Toaster
-              position="top-right"
-              toastOptions={{
-                duration: 4000,
-                style: {
-                  background: '#363636',
-                  color: '#fff',
->>>>>>> cd8d44dc
-                },
-                success: {
-                  duration: 3000,
-                  iconTheme: {
-                    primary: '#4ade80',
-                    secondary: '#fff',
                   },
                 },
                 error: {
@@ -94,12 +67,6 @@
                     secondary: '#fff',
                   },
                 },
-<<<<<<< HEAD
-              },
-            }}
-          />
-        </Provider>
-=======
                 loading: {
                   iconTheme: {
                     primary: '#3b82f6',
@@ -108,9 +75,8 @@
                 },
               }}
             />
-          </AutumnProvider>
+          </Provider>
         </ThemeProvider>
->>>>>>> cd8d44dc
       </body>
     </html>
   );
