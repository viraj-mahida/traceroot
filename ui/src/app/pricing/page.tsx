"use client";

<<<<<<< HEAD
import { Suspense } from 'react';
import { PricingTable } from 'autumn-js/react';
=======
import { Suspense } from "react";
import { PricingTable } from "autumn-js/react";
>>>>>>> 967bd8d3

// --------------------
// Product details config
// --------------------
const productDetails = [
  {
    id: 'starter',
    description: '7-day free trial, then $19/month',
    items: [
      { primaryText: '100k trace + logs' },
      { primaryText: '1M LLM tokens' },
      { primaryText: '30d retention' },
      { primaryText: 'Source code visible in UI' },
      { primaryText: 'AI agent with chat mode only' },
    ],
  },
  {
    id: 'pro',
    description: 'For all your extra messaging needs',
    recommendText: 'Popular',
    items: [
      { primaryText: 'Everything in Starter' },
      { primaryText: 'Unlimited users' },
      { primaryText: 'AI agent has chat + agent mode' },
      { primaryText: 'Optional full codebase access (GitHub integration)' },
      { primaryText: 'AI Agent auto-triaging production issues' },
    ],
  },
  {
    id: 'startups',
    description: 'For those of you who are really serious',
    items: [
<<<<<<< HEAD
      { primaryText: 'Everything in Pro' },
      { primaryText: '5M trace + logs' },
      { primaryText: '50M LLM tokens' },
      { primaryText: 'Slack & Notion integration, full GitHub support' },
      { primaryText: 'SOC2 & ISO27001 reports, BAA available (HIPAA)' },
=======
      {
        primaryText: "Everything in Pro",
      },
      {
        primaryText: "5M trace + logs",
      },
      {
        primaryText: "50M LLM tokens",
      },
      {
        primaryText:
          "Slack & Notion integration, full GitHub support with ticket/PR context",
      },
      {
        primaryText: "SOC2 & ISO27001 reports, BAA available (HIPAA)",
      },
>>>>>>> 967bd8d3
    ],
  },
];

// --------------------
// Loading fallback UI
// --------------------
function LoadingFallback() {
  return (
<<<<<<< HEAD
    <div className="min-h-screen flex items-center justify-center bg-gray-50 dark:bg-gray-900">
      <div className="text-center">
        <div className="animate-spin rounded-full h-8 w-8 border-b-2 border-green-600 mx-auto mb-4"></div>
        <p className="text-gray-700 dark:text-gray-300">
          Loading pricing information...
        </p>
      </div>
    </div>
  );
}

// --------------------
// Local mock fallback (avoids Autumn API in dev)
// --------------------
function LocalPricingTable() {
  return (
    <div className="grid gap-8 sm:grid-cols-2 lg:grid-cols-3">
      {productDetails.map((plan) => (
        <div
          key={plan.id}
          className="rounded-2xl border p-6 shadow-sm bg-white dark:bg-gray-800"
        >
          <h2 className="text-xl font-semibold text-gray-900 dark:text-white">
            {plan.id.charAt(0).toUpperCase() + plan.id.slice(1)}
          </h2>
          <p className="mt-2 text-sm text-gray-600 dark:text-gray-400">
            {plan.description}
          </p>
          <ul className="mt-4 space-y-2 text-sm text-gray-700 dark:text-gray-300">
            {plan.items.map((item, idx) => (
              <li key={idx}>• {item.primaryText}</li>
            ))}
          </ul>
        </div>
      ))}
    </div>
  );
}

// --------------------
// Page component
// --------------------
export default function PricingPage() {
  const isLocal = process.env.NODE_ENV !== 'production';

  return (
    <Suspense fallback={<LoadingFallback />}>
      <section className="min-h-screen bg-gray-50 py-12 dark:bg-gray-900">
=======
    <Suspense
      fallback={
        <div className="min-h-screen flex items-center justify-center bg-gray-50 dark:bg-zinc-900">
          <div className="text-center">
            <div className="animate-spin rounded-full h-8 w-8 border-b-2 border-green-600 mx-auto mb-4"></div>
            <p className="text-gray-700 dark:text-zinc-300">
              Loading pricing information...
            </p>
          </div>
        </div>
      }
    >
      <div className="min-h-screen bg-gray-50 py-12 dark:bg-zinc-900">
>>>>>>> 967bd8d3
        <div className="mx-auto max-w-7xl px-4 sm:px-6 lg:px-8">
          <header className="text-center">
            <h1 className="text-4xl font-bold tracking-tight text-gray-900 dark:text-white">
              Pricing
            </h1>
            <p className="mt-4 text-lg text-gray-600 dark:text-zinc-300">
              Choose the plan that works for you
            </p>
          </header>

          <div className="mt-16">
            {isLocal ? (
              <LocalPricingTable />
            ) : (
              <PricingTable productDetails={productDetails} />
            )}
          </div>
        </div>
      </section>
    </Suspense>
  );
}<|MERGE_RESOLUTION|>--- conflicted
+++ resolved
@@ -1,12 +1,7 @@
-"use client";
+'use client';
 
-<<<<<<< HEAD
 import { Suspense } from 'react';
 import { PricingTable } from 'autumn-js/react';
-=======
-import { Suspense } from "react";
-import { PricingTable } from "autumn-js/react";
->>>>>>> 967bd8d3
 
 // --------------------
 // Product details config
@@ -39,30 +34,22 @@
     id: 'startups',
     description: 'For those of you who are really serious',
     items: [
-<<<<<<< HEAD
-      { primaryText: 'Everything in Pro' },
-      { primaryText: '5M trace + logs' },
-      { primaryText: '50M LLM tokens' },
-      { primaryText: 'Slack & Notion integration, full GitHub support' },
-      { primaryText: 'SOC2 & ISO27001 reports, BAA available (HIPAA)' },
-=======
       {
-        primaryText: "Everything in Pro",
+        primaryText: 'Everything in Pro',
       },
       {
-        primaryText: "5M trace + logs",
+        primaryText: '5M trace + logs',
       },
       {
-        primaryText: "50M LLM tokens",
+        primaryText: '50M LLM tokens',
       },
       {
         primaryText:
-          "Slack & Notion integration, full GitHub support with ticket/PR context",
+          'Slack & Notion integration, full GitHub support with ticket/PR context',
       },
       {
-        primaryText: "SOC2 & ISO27001 reports, BAA available (HIPAA)",
+        primaryText: 'SOC2 & ISO27001 reports, BAA available (HIPAA)',
       },
->>>>>>> 967bd8d3
     ],
   },
 ];
@@ -72,8 +59,7 @@
 // --------------------
 function LoadingFallback() {
   return (
-<<<<<<< HEAD
-    <div className="min-h-screen flex items-center justify-center bg-gray-50 dark:bg-gray-900">
+    <div className="min-h-screen flex items-center justify-center bg-gray-50 dark:bg-zinc-900">
       <div className="text-center">
         <div className="animate-spin rounded-full h-8 w-8 border-b-2 border-green-600 mx-auto mb-4"></div>
         <p className="text-gray-700 dark:text-gray-300">
@@ -120,22 +106,7 @@
 
   return (
     <Suspense fallback={<LoadingFallback />}>
-      <section className="min-h-screen bg-gray-50 py-12 dark:bg-gray-900">
-=======
-    <Suspense
-      fallback={
-        <div className="min-h-screen flex items-center justify-center bg-gray-50 dark:bg-zinc-900">
-          <div className="text-center">
-            <div className="animate-spin rounded-full h-8 w-8 border-b-2 border-green-600 mx-auto mb-4"></div>
-            <p className="text-gray-700 dark:text-zinc-300">
-              Loading pricing information...
-            </p>
-          </div>
-        </div>
-      }
-    >
-      <div className="min-h-screen bg-gray-50 py-12 dark:bg-zinc-900">
->>>>>>> 967bd8d3
+      <section className="min-h-screen bg-gray-50 py-12 dark:bg-zinc-900">
         <div className="mx-auto max-w-7xl px-4 sm:px-6 lg:px-8">
           <header className="text-center">
             <h1 className="text-4xl font-bold tracking-tight text-gray-900 dark:text-white">
